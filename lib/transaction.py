#!/usr/bin/env python
#
# Electrum - lightweight Bitcoin client
# Copyright (C) 2011 Thomas Voegtlin
#
# Permission is hereby granted, free of charge, to any person
# obtaining a copy of this software and associated documentation files
# (the "Software"), to deal in the Software without restriction,
# including without limitation the rights to use, copy, modify, merge,
# publish, distribute, sublicense, and/or sell copies of the Software,
# and to permit persons to whom the Software is furnished to do so,
# subject to the following conditions:
#
# The above copyright notice and this permission notice shall be
# included in all copies or substantial portions of the Software.
#
# THE SOFTWARE IS PROVIDED "AS IS", WITHOUT WARRANTY OF ANY KIND,
# EXPRESS OR IMPLIED, INCLUDING BUT NOT LIMITED TO THE WARRANTIES OF
# MERCHANTABILITY, FITNESS FOR A PARTICULAR PURPOSE AND
# NONINFRINGEMENT. IN NO EVENT SHALL THE AUTHORS OR COPYRIGHT HOLDERS
# BE LIABLE FOR ANY CLAIM, DAMAGES OR OTHER LIABILITY, WHETHER IN AN
# ACTION OF CONTRACT, TORT OR OTHERWISE, ARISING FROM, OUT OF OR IN
# CONNECTION WITH THE SOFTWARE OR THE USE OR OTHER DEALINGS IN THE
# SOFTWARE.



# Note: The deserialization code originally comes from ABE.

from .util import print_error, profiler

from .bitcoin import *
from .address import (PublicKey, Address, Script, ScriptOutput, hash160,
                      UnknownAddress, OpCodes as opcodes)
import struct

#
# Workalike python implementation of Bitcoin's CDataStream class.
#
from .keystore import xpubkey_to_address, xpubkey_to_pubkey

NO_SIGNATURE = 'ff'


class SerializationError(Exception):
    """ Thrown when there's a problem deserializing or serializing """

class InputValueMissing(Exception):
    """ thrown when the value of an input is needed but not present """

class BCDataStream(object):
    def __init__(self):
        self.input = None
        self.read_cursor = 0

    def clear(self):
        self.input = None
        self.read_cursor = 0

    def write(self, _bytes):  # Initialize with string of _bytes
        if self.input is None:
            self.input = bytearray(_bytes)
        else:
            self.input += bytearray(_bytes)

    def read_string(self, encoding='ascii'):
        # Strings are encoded depending on length:
        # 0 to 252 :  1-byte-length followed by bytes (if any)
        # 253 to 65,535 : byte'253' 2-byte-length followed by bytes
        # 65,536 to 4,294,967,295 : byte '254' 4-byte-length followed by bytes
        # ... and the Bitcoin client is coded to understand:
        # greater than 4,294,967,295 : byte '255' 8-byte-length followed by bytes of string
        # ... but I don't think it actually handles any strings that big.
        if self.input is None:
            raise SerializationError("call write(bytes) before trying to deserialize")

        length = self.read_compact_size()

        return self.read_bytes(length).decode(encoding)

    def write_string(self, string, encoding='ascii'):
        string = to_bytes(string, encoding)
        # Length-encoded as with read-string
        self.write_compact_size(len(string))
        self.write(string)

    def read_bytes(self, length):
        try:
            result = self.input[self.read_cursor:self.read_cursor+length]
            self.read_cursor += length
            return result
        except IndexError:
            raise SerializationError("attempt to read past end of buffer")

        return ''

    def read_boolean(self): return self.read_bytes(1)[0] != chr(0)
    def read_int16(self): return self._read_num('<h')
    def read_uint16(self): return self._read_num('<H')
    def read_int32(self): return self._read_num('<i')
    def read_uint32(self): return self._read_num('<I')
    def read_int64(self): return self._read_num('<q')
    def read_uint64(self): return self._read_num('<Q')

    def write_boolean(self, val): return self.write(chr(1) if val else chr(0))
    def write_int16(self, val): return self._write_num('<h', val)
    def write_uint16(self, val): return self._write_num('<H', val)
    def write_int32(self, val): return self._write_num('<i', val)
    def write_uint32(self, val): return self._write_num('<I', val)
    def write_int64(self, val): return self._write_num('<q', val)
    def write_uint64(self, val): return self._write_num('<Q', val)

    def read_compact_size(self):
        try:
            size = self.input[self.read_cursor]
            self.read_cursor += 1
            if size == 253:
                size = self._read_num('<H')
            elif size == 254:
                size = self._read_num('<I')
            elif size == 255:
                size = self._read_num('<Q')
            return size
        except IndexError:
            raise SerializationError("attempt to read past end of buffer")

    def write_compact_size(self, size):
        if size < 0:
            raise SerializationError("attempt to write size < 0")
        elif size < 253:
            self.write(bytes([size]))
        elif size < 2**16:
            self.write(b'\xfd')
            self._write_num('<H', size)
        elif size < 2**32:
            self.write(b'\xfe')
            self._write_num('<I', size)
        elif size < 2**64:
            self.write(b'\xff')
            self._write_num('<Q', size)

    def _read_num(self, format):
        try:
            (i,) = struct.unpack_from(format, self.input, self.read_cursor)
            self.read_cursor += struct.calcsize(format)
        except Exception as e:
            raise SerializationError(e)
        return i

    def _write_num(self, format, num):
        s = struct.pack(format, num)
        self.write(s)


# This function comes from bitcointools, bct-LICENSE.txt.
def long_hex(bytes):
    return bytes.encode('hex_codec')

# This function comes from bitcointools, bct-LICENSE.txt.
def short_hex(bytes):
    t = bytes.encode('hex_codec')
    if len(t) < 11:
        return t
    return t[0:4]+"..."+t[-4:]


def script_GetOp(_bytes):
    i = 0
    blen = len(_bytes)
    while i < blen:
        vch = None
        opcode = _bytes[i]
        i += 1

        if opcode <= opcodes.OP_PUSHDATA4:
            nSize = opcode
            if opcode == opcodes.OP_PUSHDATA1:
                nSize = _bytes[i] if i < blen else 0
                i += 1
            elif opcode == opcodes.OP_PUSHDATA2:
                (nSize,) = struct.unpack_from('<H', _bytes, i) if i+2 <= blen else (0,) # tolerate truncated script
                i += 2
            elif opcode == opcodes.OP_PUSHDATA4:
                (nSize,) = struct.unpack_from('<I', _bytes, i) if i+4 <= blen else (0,)
                i += 4
            vch = _bytes[i:i + nSize] # array slicing here never throws exception even if truncated script
            i += nSize

        yield opcode, vch, i


def script_GetOpName(opcode):
    return (opcodes.whatis(opcode)).replace("OP_", "")


def decode_script(bytes):
    result = ''
    for (opcode, vch, i) in script_GetOp(bytes):
        if len(result) > 0: result += " "
        if opcode <= opcodes.OP_PUSHDATA4:
            result += "%d:"%(opcode,)
            result += short_hex(vch)
        else:
            result += script_GetOpName(opcode)
    return result


def match_decoded(decoded, to_match):
    if len(decoded) != len(to_match):
        return False;
    for i in range(len(decoded)):
        if to_match[i] == opcodes.OP_PUSHDATA4 and decoded[i][0] <= opcodes.OP_PUSHDATA4 and decoded[i][0]>0:
            continue  # Opcodes below OP_PUSHDATA4 all just push data onto stack, and are equivalent.
        if to_match[i] != decoded[i][0]:
            return False
    return True


def parse_sig(x_sig):
    return [None if x == NO_SIGNATURE else x for x in x_sig]

def safe_parse_pubkey(x):
    try:
        return xpubkey_to_pubkey(x)
    except:
        return x

def parse_scriptSig(d, _bytes):
    try:
        decoded = list(script_GetOp(_bytes))
    except Exception as e:
        # coinbase transactions raise an exception
        print_error("cannot find address in input script", bh2u(_bytes))
        return

    # added to suppress print_error statements during lib/test_slp_consensus.py (uses 'fake' transactions that have empty scriptSig)
    if len(decoded) == 0:
        return

    match = [ opcodes.OP_PUSHDATA4 ]
    if match_decoded(decoded, match):
        item = decoded[0][1]
        # payto_pubkey
        d['type'] = 'p2pk'
        d['signatures'] = [bh2u(item)]
        d['num_sig'] = 1
        d['x_pubkeys'] = ["(pubkey)"]
        d['pubkeys'] = ["(pubkey)"]
        return

    # non-generated TxIn transactions push a signature
    # (seventy-something bytes) and then their public key
    # (65 bytes) onto the stack:
    match = [ opcodes.OP_PUSHDATA4, opcodes.OP_PUSHDATA4 ]
    if match_decoded(decoded, match):
        sig = bh2u(decoded[0][1])
        x_pubkey = bh2u(decoded[1][1])
        try:
            signatures = parse_sig([sig])
            pubkey, address = xpubkey_to_address(x_pubkey)
        except:
            print_error("cannot find address in input script", bh2u(_bytes))
            return
        d['type'] = 'p2pkh'
        d['signatures'] = signatures
        d['x_pubkeys'] = [x_pubkey]
        d['num_sig'] = 1
        d['pubkeys'] = [pubkey]
        d['address'] = address
        return

    # p2sh transaction, m of n
    match = [ opcodes.OP_0 ] + [ opcodes.OP_PUSHDATA4 ] * (len(decoded) - 1)
    if not match_decoded(decoded, match):
        print_error("cannot find address in input script", bh2u(_bytes))
        return
    x_sig = [bh2u(x[1]) for x in decoded[1:-1]]
    m, n, x_pubkeys, pubkeys, redeemScript = parse_redeemScript(decoded[-1][1])
    # write result in d
    d['type'] = 'p2sh'
    d['num_sig'] = m
    d['signatures'] = parse_sig(x_sig)
    d['x_pubkeys'] = x_pubkeys
    d['pubkeys'] = pubkeys
    d['redeemScript'] = redeemScript
    d['address'] = Address.from_P2SH_hash(hash160(redeemScript))


def parse_redeemScript(s):
    dec2 = [ x for x in script_GetOp(s) ]
    m = dec2[0][0] - opcodes.OP_1 + 1
    n = dec2[-2][0] - opcodes.OP_1 + 1
    op_m = opcodes.OP_1 + m - 1
    op_n = opcodes.OP_1 + n - 1
    match_multisig = [ op_m ] + [opcodes.OP_PUSHDATA4]*n + [ op_n, opcodes.OP_CHECKMULTISIG ]
    if not match_decoded(dec2, match_multisig):
        print_error("cannot find address in input script", bh2u(s))
        return
    x_pubkeys = [bh2u(x[1]) for x in dec2[1:-2]]
    pubkeys = [safe_parse_pubkey(x) for x in x_pubkeys]
    redeemScript = Script.multisig_script(m, [bytes.fromhex(p)
                                              for p in pubkeys])
    return m, n, x_pubkeys, pubkeys, redeemScript

def get_address_from_output_script(_bytes):
    decoded = [x for x in script_GetOp(_bytes)]

    # The Genesis Block, self-payments, and pay-by-IP-address payments look like:
    # 65 BYTES:... CHECKSIG
    match = [ opcodes.OP_PUSHDATA4, opcodes.OP_CHECKSIG ]
    if match_decoded(decoded, match):
        return TYPE_PUBKEY, PublicKey.from_pubkey(decoded[0][1])

    # Pay-by-Bitcoin-address TxOuts look like:
    # DUP HASH160 20 BYTES:... EQUALVERIFY CHECKSIG
    match = [ opcodes.OP_DUP, opcodes.OP_HASH160, opcodes.OP_PUSHDATA4, opcodes.OP_EQUALVERIFY, opcodes.OP_CHECKSIG ]
    if match_decoded(decoded, match):
        return TYPE_ADDRESS, Address.from_P2PKH_hash(decoded[2][1])

    # p2sh
    match = [ opcodes.OP_HASH160, opcodes.OP_PUSHDATA4, opcodes.OP_EQUAL ]
    if match_decoded(decoded, match):
        return TYPE_ADDRESS, Address.from_P2SH_hash(decoded[1][1])

    return TYPE_SCRIPT, ScriptOutput(bytes(_bytes))


def parse_input(vds):
    d = {}
    prevout_hash = hash_encode(vds.read_bytes(32))
    prevout_n = vds.read_uint32()
    scriptSig = vds.read_bytes(vds.read_compact_size())
    sequence = vds.read_uint32()
    d['prevout_hash'] = prevout_hash
    d['prevout_n'] = prevout_n
    d['sequence'] = sequence
    d['address'] = UnknownAddress()
    if prevout_hash == '00'*32:
        d['type'] = 'coinbase'
        d['scriptSig'] = bh2u(scriptSig)
    else:
        d['x_pubkeys'] = []
        d['pubkeys'] = []
        d['signatures'] = {}
        d['address'] = None
        d['type'] = 'unknown'
        d['num_sig'] = 0
        d['scriptSig'] = bh2u(scriptSig)
        parse_scriptSig(d, scriptSig)

        if not Transaction.is_txin_complete(d):
            d['value'] = vds.read_uint64()
    return d


def parse_output(vds, i):
    d = {}
    d['value'] = vds.read_int64()
    scriptPubKey = vds.read_bytes(vds.read_compact_size())
    d['type'], d['address'] = get_address_from_output_script(scriptPubKey)
    d['scriptPubKey'] = bh2u(scriptPubKey)
    d['prevout_n'] = i
    return d


def deserialize(raw):
    vds = BCDataStream()
    vds.write(bfh(raw))
    d = {}
    start = vds.read_cursor
    d['version'] = vds.read_int32()
    n_vin = vds.read_compact_size()
   # assert n_vin != 0  ## This unnecessary check has been removed so as to enable tests/test_slp_consensus to work with self-contained fake transaction DAGs.
    d['inputs'] = [parse_input(vds) for i in range(n_vin)]
    n_vout = vds.read_compact_size()
    d['outputs'] = [parse_output(vds, i) for i in range(n_vout)]
    d['lockTime'] = vds.read_uint32()
    return d


# pay & redeem scripts



def multisig_script(public_keys, m):
    n = len(public_keys)
    assert n <= 15
    assert m <= n
    op_m = format(opcodes.OP_1 + m - 1, 'x')
    op_n = format(opcodes.OP_1 + n - 1, 'x')
    keylist = [op_push(len(k)//2) + k for k in public_keys]
    return op_m + ''.join(keylist) + op_n + 'ae'




class Transaction:

    SIGHASH_FORKID = 0x40
    FORKID = 0x000000

    def __str__(self):
        if self.raw is None:
            self.raw = self.serialize()
        return self.raw

    def __init__(self, raw):
        if raw is None:
            self.raw = None
        elif isinstance(raw, str):
            self.raw = raw.strip() if raw else None
        elif isinstance(raw, dict):
            self.raw = raw['hex']
        else:
            raise BaseException("cannot initialize transaction", raw)
        self._inputs = None
        self._outputs = None
        self.locktime = 0
        self.version = 1
<<<<<<< HEAD
               
=======
        
>>>>>>> d7583a1c
        # Ephemeral meta-data used internally to keep track of interesting things.
        # This is currently written-to by coinchooser to tell UI code about 'dust_to_fee', which
        # is change that's too small to go to change outputs (below dust threshold) and needed
        # to go to the fee. Values in this dict are advisory only and may or may not always be there!
        self.ephemeral = dict()

    def update(self, raw):
        self.raw = raw
        self._inputs = None
        self.deserialize()

    def inputs(self):
        if self._inputs is None:
            self.deserialize()
        return self._inputs

    def outputs(self):
        if self._outputs is None:
            self.deserialize()
        return self._outputs

    @classmethod
    def get_sorted_pubkeys(self, txin):
        # sort pubkeys and x_pubkeys, using the order of pubkeys
        x_pubkeys = txin['x_pubkeys']
        pubkeys = txin.get('pubkeys')
        if pubkeys is None:
            pubkeys = [xpubkey_to_pubkey(x) for x in x_pubkeys]
            pubkeys, x_pubkeys = zip(*sorted(zip(pubkeys, x_pubkeys)))
            txin['pubkeys'] = pubkeys = list(pubkeys)
            txin['x_pubkeys'] = x_pubkeys = list(x_pubkeys)
        return pubkeys, x_pubkeys

    def update_signatures(self, raw):
        """Add new signatures to a transaction"""
        d = deserialize(raw)
        for i, txin in enumerate(self.inputs()):
            pubkeys, x_pubkeys = self.get_sorted_pubkeys(txin)
            sigs1 = txin.get('signatures')
            sigs2 = d['inputs'][i].get('signatures')
            for sig in sigs2:
                if sig in sigs1:
                    continue
                pre_hash = Hash(bfh(self.serialize_preimage(i)))
                # der to string
                order = ecdsa.ecdsa.generator_secp256k1.order()
                r, s = ecdsa.util.sigdecode_der(bfh(sig[:-2]), order)
                sig_string = ecdsa.util.sigencode_string(r, s, order)
                compressed = True
                for recid in range(4):
                    public_key = MyVerifyingKey.from_signature(sig_string, recid, pre_hash, curve = SECP256k1)
                    pubkey = bh2u(point_to_ser(public_key.pubkey.point, compressed))
                    if pubkey in pubkeys:
                        public_key.verify_digest(sig_string, pre_hash, sigdecode = ecdsa.util.sigdecode_string)
                        j = pubkeys.index(pubkey)
                        print_error("adding sig", i, j, pubkey, sig)
                        self._inputs[i]['signatures'][j] = sig
                        break
        # redo raw
        self.raw = self.serialize()

    def deserialize(self):
        if self.raw is None:
            return
        if self._inputs is not None:
            return
        d = deserialize(self.raw)
        self._inputs = d['inputs']
        self._outputs = [(x['type'], x['address'], x['value']) for x in d['outputs']]
        assert all(isinstance(output[1], (PublicKey, Address, ScriptOutput))
                   for output in self._outputs)
        self.locktime = d['lockTime']
        self.version = d['version']
        return d

    @classmethod
    def from_io(klass, inputs, outputs, locktime=0):
        assert all(isinstance(output[1], (PublicKey, Address, ScriptOutput))
                   for output in outputs)
        self = klass(None)
        self._inputs = inputs
        self._outputs = outputs.copy()
        self.locktime = locktime
        return self

    @classmethod
    def pay_script(self, output):
        return output.to_script().hex()

    @classmethod
    def estimate_pubkey_size_from_x_pubkey(cls, x_pubkey):
        try:
            if x_pubkey[0:2] in ['02', '03']:  # compressed pubkey
                return 0x21
            elif x_pubkey[0:2] == '04':  # uncompressed pubkey
                return 0x41
            elif x_pubkey[0:2] == 'ff':  # bip32 extended pubkey
                return 0x21
            elif x_pubkey[0:2] == 'fe':  # old electrum extended pubkey
                return 0x41
        except Exception as e:
            pass
        return 0x21  # just guess it is compressed

    @classmethod
    def estimate_pubkey_size_for_txin(cls, txin):
        pubkeys = txin.get('pubkeys', [])
        x_pubkeys = txin.get('x_pubkeys', [])
        if pubkeys and len(pubkeys) > 0:
            return cls.estimate_pubkey_size_from_x_pubkey(pubkeys[0])
        elif x_pubkeys and len(x_pubkeys) > 0:
            return cls.estimate_pubkey_size_from_x_pubkey(x_pubkeys[0])
        else:
            return 0x21  # just guess it is compressed

    @classmethod
    def get_siglist(self, txin, estimate_size=False):
        # if we have enough signatures, we use the actual pubkeys
        # otherwise, use extended pubkeys (with bip32 derivation)
        num_sig = txin.get('num_sig', 1)
        if estimate_size:
            pubkey_size = self.estimate_pubkey_size_for_txin(txin)
            pk_list = ["00" * pubkey_size] * len(txin.get('x_pubkeys', [None]))
            # we assume that signature will be 0x48 bytes long
            sig_list = [ "00" * 0x48 ] * num_sig
        else:
            pubkeys, x_pubkeys = self.get_sorted_pubkeys(txin)
            x_signatures = txin['signatures']
            signatures = list(filter(None, x_signatures))
            is_complete = len(signatures) == num_sig
            if is_complete:
                pk_list = pubkeys
                sig_list = signatures
            else:
                pk_list = x_pubkeys
                sig_list = [sig if sig else NO_SIGNATURE for sig in x_signatures]
        return pk_list, sig_list

    @classmethod
    def input_script(self, txin, estimate_size=False):
        _type = txin['type']
        if _type == 'coinbase':
            return txin['scriptSig']
        pubkeys, sig_list = self.get_siglist(txin, estimate_size)
        script = ''.join(push_script(x) for x in sig_list)
        if _type == 'p2pk':
            pass
        elif _type == 'p2sh':
            # put op_0 before script
            script = '00' + script
            redeem_script = multisig_script(pubkeys, txin['num_sig'])
            script += push_script(redeem_script)
        elif _type == 'p2pkh':
            script += push_script(pubkeys[0])
        elif _type == 'unknown':
            return txin['scriptSig']
        return script

    @classmethod
    def is_txin_complete(self, txin):
        num_sig = txin.get('num_sig', 1)
        x_signatures = txin['signatures']
        signatures = list(filter(None, x_signatures))
        return len(signatures) == num_sig

    @classmethod
    def get_preimage_script(self, txin):
        _type = txin['type']
        if _type == 'p2pkh':
            return txin['address'].to_script().hex()
        elif _type == 'p2sh':
            pubkeys, x_pubkeys = self.get_sorted_pubkeys(txin)
            return multisig_script(pubkeys, txin['num_sig'])
        elif _type == 'p2pk':
            pubkey = txin['pubkeys'][0]
            return public_key_to_p2pk_script(pubkey)
        elif _type == 'unknown':
            # this approach enables most P2SH smart contracts (but take care if using OP_CODESEPARATOR)
            return txin['scriptCode']
        else:
            raise RuntimeError('Unknown txin type', _type)

    @classmethod
    def serialize_outpoint(self, txin):
        return bh2u(bfh(txin['prevout_hash'])[::-1]) + int_to_hex(txin['prevout_n'], 4)

    @classmethod
    def serialize_input(self, txin, script, estimate_size=False):
        # Prev hash and index
        s = self.serialize_outpoint(txin)
        # Script length, script, sequence
        s += var_int(len(script)//2)
        s += script
        s += int_to_hex(txin.get('sequence', 0xffffffff - 1), 4)
        # offline signing needs to know the input value
        if ('value' in txin   # Legacy txs
            and not (estimate_size or self.is_txin_complete(txin))):
            s += int_to_hex(txin['value'], 8)
        return s

    def BIP_LI01_sort(self):
        # See https://github.com/kristovatlas/rfc/blob/master/bips/bip-li01.mediawiki
        self._inputs.sort(key = lambda i: (i['prevout_hash'], i['prevout_n']))
        self._outputs.sort(key = lambda o: (o[2], self.pay_script(o[1])))

    def serialize_output(self, output):
        output_type, addr, amount = output
        s = int_to_hex(amount, 8)
        script = self.pay_script(addr)
        s += var_int(len(script)//2)
        s += script
        return s

    @classmethod
    def nHashType(cls):
        '''Hash type in hex.'''
        return 0x01 | (cls.SIGHASH_FORKID + (cls.FORKID << 8))

    def serialize_preimage(self, i):
        nVersion = int_to_hex(self.version, 4)
        nHashType = int_to_hex(self.nHashType(), 4)
        nLocktime = int_to_hex(self.locktime, 4)
        inputs = self.inputs()
        outputs = self.outputs()
        txin = inputs[i]

        hashPrevouts = bh2u(Hash(bfh(''.join(self.serialize_outpoint(txin) for txin in inputs))))
        hashSequence = bh2u(Hash(bfh(''.join(int_to_hex(txin.get('sequence', 0xffffffff - 1), 4) for txin in inputs))))
        hashOutputs = bh2u(Hash(bfh(''.join(self.serialize_output(o) for o in outputs))))
        outpoint = self.serialize_outpoint(txin)
        preimage_script = self.get_preimage_script(txin)
        scriptCode = var_int(len(preimage_script) // 2) + preimage_script
        try:
            amount = int_to_hex(txin['value'], 8)
        except KeyError:
            raise InputValueMissing
        nSequence = int_to_hex(txin.get('sequence', 0xffffffff - 1), 4)
        preimage = nVersion + hashPrevouts + hashSequence + outpoint + scriptCode + amount + nSequence + hashOutputs + nLocktime + nHashType
        return preimage

    def serialize(self, estimate_size=False):
        nVersion = int_to_hex(self.version, 4)
        nLocktime = int_to_hex(self.locktime, 4)
        inputs = self.inputs()
        outputs = self.outputs()
        txins = var_int(len(inputs)) + ''.join(self.serialize_input(txin, self.input_script(txin, estimate_size), estimate_size) for txin in inputs)
        txouts = var_int(len(outputs)) + ''.join(self.serialize_output(o) for o in outputs)
        return nVersion + txins + txouts + nLocktime

    def hash(self):
        print("warning: deprecated tx.hash()")
        return self.txid()

    def txid(self):
        if not self.is_complete():
            return None
        ser = self.serialize()
        return bh2u(Hash(bfh(ser))[::-1])

    def add_inputs(self, inputs):
        self._inputs.extend(inputs)
        self.raw = None

    def add_outputs(self, outputs):
        assert all(isinstance(output[1], (PublicKey, Address, ScriptOutput))
                   for output in outputs)
        self._outputs.extend(outputs)
        self.raw = None

    def input_value(self):
        return sum(x['value'] for x in self.inputs())

    def output_value(self):
        return sum(val for tp, addr, val in self.outputs())

    def get_fee(self):
        return self.input_value() - self.output_value()

    @profiler
    def estimated_size(self):
        '''Return an estimated tx size in bytes.'''
        return (len(self.serialize(True)) // 2 if not self.is_complete() or self.raw is None
                else len(self.raw) // 2)  # ASCII hex string

    @classmethod
    def estimated_input_size(self, txin):
        '''Return an estimated of serialized input size in bytes.'''
        script = self.input_script(txin, True)
        return len(self.serialize_input(txin, script, True)) // 2  # ASCII hex string

    def signature_count(self):
        r = 0
        s = 0
        for txin in self.inputs():
            if txin['type'] == 'coinbase':
                continue
            signatures = list(filter(None, txin.get('signatures',[])))
            s += len(signatures)
            r += txin.get('num_sig',-1)
        return s, r

    def is_complete(self):
        s, r = self.signature_count()
        return r == s

    def sign(self, keypairs):
        for i, txin in enumerate(self.inputs()):
            num = txin['num_sig']
            pubkeys, x_pubkeys = self.get_sorted_pubkeys(txin)
            for j, x_pubkey in enumerate(x_pubkeys):
                signatures = list(filter(None, txin['signatures']))
                if len(signatures) == num:
                    # txin is complete
                    break
                if x_pubkey in keypairs.keys():
                    print_error("adding signature for", x_pubkey)
                    sec, compressed = keypairs.get(x_pubkey)
                    pubkey = public_key_from_private_key(sec, compressed)
                    # add signature
                    pre_hash = Hash(bfh(self.serialize_preimage(i)))
                    pkey = regenerate_key(sec)
                    secexp = pkey.secret
                    private_key = MySigningKey.from_secret_exponent(secexp, curve = SECP256k1)
                    public_key = private_key.get_verifying_key()
                    sig = private_key.sign_digest_deterministic(pre_hash, hashfunc=hashlib.sha256, sigencode = ecdsa.util.sigencode_der)
                    assert public_key.verify_digest(sig, pre_hash, sigdecode = ecdsa.util.sigdecode_der)
                    txin['signatures'][j] = bh2u(sig) + int_to_hex(self.nHashType() & 255, 1)
                    txin['pubkeys'][j] = pubkey # needed for fd keys
                    self._inputs[i] = txin
        print_error("is_complete", self.is_complete())
        self.raw = self.serialize()

    def get_outputs(self):
        """convert pubkeys to addresses"""
        o = []
        for type, addr, v in self.outputs():
            o.append((addr,v))      # consider using yield (addr, v)
        return o

    def get_output_addresses(self):
        return [addr for addr, val in self.get_outputs()]


    def has_address(self, addr):
        return (addr in self.get_output_addresses()) or (addr in (tx.get("address") for tx in self.inputs()))

    def is_final(self):
        return not any([x.get('sequence', 0xffffffff - 1) < 0xffffffff - 1
                        for x in self.inputs()])


    def as_dict(self):
        if self.raw is None:
            self.raw = self.serialize()
        self.deserialize()
        out = {
            'hex': self.raw,
            'complete': self.is_complete(),
            'final': self.is_final(),
        }
        return out


def tx_from_str(txt):
    "json or raw hexadecimal"
    import json
    txt = txt.strip()
    if not txt:
        raise ValueError("empty string")
    try:
        bfh(txt)
        is_hex = True
    except:
        is_hex = False
    if is_hex:
        return txt
    tx_dict = json.loads(str(txt))
    assert "hex" in tx_dict.keys()
    return tx_dict["hex"]<|MERGE_RESOLUTION|>--- conflicted
+++ resolved
@@ -417,11 +417,7 @@
         self._outputs = None
         self.locktime = 0
         self.version = 1
-<<<<<<< HEAD
                
-=======
-        
->>>>>>> d7583a1c
         # Ephemeral meta-data used internally to keep track of interesting things.
         # This is currently written-to by coinchooser to tell UI code about 'dust_to_fee', which
         # is change that's too small to go to change outputs (below dust threshold) and needed
